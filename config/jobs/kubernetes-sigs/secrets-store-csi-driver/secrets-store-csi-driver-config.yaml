--- conflicted
+++ resolved
@@ -698,14 +698,10 @@
       preset-kind-volume-mounts: "true"
     spec:
       containers:
-<<<<<<< HEAD
-      - image: gcr.io/k8s-staging-test-infra/kubekins-e2e:v20240923-c8645c1a17-master
+      - image: gcr.io/k8s-staging-test-infra/kubekins-e2e:v20241011-e8871c079d-master
         env:
           - name: "BOSKOS_HOST"
             value: "boskos.test-pods.svc.cluster.local"
-=======
-      - image: gcr.io/k8s-staging-test-infra/kubekins-e2e:v20241011-e8871c079d-master
->>>>>>> 21ba2289
         command:
           - runner.sh
         args:
